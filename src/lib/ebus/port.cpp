/*
 * Copyright (C) Roland Jax 2012-2014 <ebusd@liwest.at>
 *
 * This file is part of ebusd.
 *
 * ebusd is free software: you can redistribute it and/or modify
 * it under the terms of the GNU General Public License as published by
 * the Free Software Foundation, either version 3 of the License, or
 * (at your option) any later version.
 *
 * ebusd is distributed in the hope that it will be useful,
 * but WITHOUT ANY WARRANTY; without even the implied warranty of
 * MERCHANTABILITY or FITNESS FOR A PARTICULAR PURPOSE. See the
 * GNU General Public License for more details.
 *
 * You should have received a copy of the GNU General Public License
 * along with ebusd. If not, see http://www.gnu.org/licenses/.
 */

#ifdef HAVE_CONFIG_H
#include <config.h>
#endif

#include "port.h"
#include "result.h"
#include <cstdlib>
#include <cstring>
#include <fcntl.h>
#include <fstream>
#include <sys/ioctl.h>
#include <arpa/inet.h>
#include <netdb.h>

#ifdef HAVE_PPOLL
#include <poll.h>
#endif

using namespace std;

bool Device::isOpen()
{
	if (isValid() == false)
		m_open = false;

	return m_open;
}

bool Device::isValid()
{
	if (m_noDeviceCheck == false) {
		int port;

		if (ioctl(m_fd, TIOCMGET, &port) == -1) {
			closeDevice();
			m_open = false;
			return false;
		}
	}

	return true;
}

ssize_t Device::sendBytes(const unsigned char* buffer, size_t nbytes)
{
	if (isValid() == false)
		return RESULT_ERR_DEVICE;

	// write bytes to device
	return write(m_fd, buffer, nbytes);
}

ssize_t Device::recvBytes(const long timeout, size_t maxCount, unsigned char* buffer)
{
	if (isValid() == false)
		return RESULT_ERR_DEVICE;

	if (timeout > 0) {
		int ret;
		struct timespec tdiff;

		// set select timeout
		tdiff.tv_sec = 0;
		tdiff.tv_nsec = timeout*1000;

#ifdef HAVE_PPOLL
		int nfds = 1;
		struct pollfd fds[nfds];

		memset(fds, 0, sizeof(fds));

		fds[0].fd = m_fd;
		fds[0].events = POLLIN;

		ret = ppoll(fds, nfds, &tdiff, NULL);
#else
#ifdef HAVE_PSELECT
		fd_set readfds;

		FD_ZERO(&readfds);
		FD_SET(m_fd, &readfds);

		ret = pselect(m_fd + 1, &readfds, NULL, NULL, &tdiff, NULL);
#endif
#endif
		if (ret == -1) return RESULT_ERR_DEVICE;
		if (ret == 0) return RESULT_ERR_TIMEOUT;
	}

	if (buffer != NULL) {
		// read bytes from device directly into provided buffer
		ssize_t nbytes = read(m_fd, buffer, maxCount);
		if (nbytes == 0)
			return RESULT_ERR_EOF;

		return nbytes;
	}

	if (maxCount > sizeof(m_buffer))
		maxCount = sizeof(m_buffer);

	// read bytes from device into temporary buffer
	ssize_t nbytes = read(m_fd, m_buffer, maxCount);
	if (nbytes == 0)
		return RESULT_ERR_EOF;

	for (int i = 0; i < nbytes; i++)
		m_recvBuffer.push(m_buffer[i]);

	return nbytes;
}

unsigned char Device::getByte()
{
	unsigned char byte;

	if (m_recvBuffer.empty() == false) {
		byte = m_recvBuffer.front();
		m_recvBuffer.pop();

		return byte;
	}

	return 0;
}


result_t DeviceSerial::openDevice(const string deviceName, const bool noDeviceCheck)
{
	m_noDeviceCheck = noDeviceCheck;
	struct termios newSettings;
	m_open = false;

	// open file descriptor
	m_fd = open(deviceName.c_str(), O_RDWR | O_NOCTTY);

<<<<<<< HEAD
	if (m_fd < 0)
=======
	if (m_fd < 0 || isatty(m_fd) == 0)
>>>>>>> a5821dca
		return RESULT_ERR_NOTFOUND;

	// save current settings
	tcgetattr(m_fd, &m_oldSettings);

	// create new settings
	memset(&newSettings, '\0', sizeof(newSettings));

	newSettings.c_cflag |= (B2400 | CS8 | CLOCAL | CREAD);
	newSettings.c_lflag &= ~(ICANON | ECHO | ECHOE | ISIG); // non-canonical mode
	newSettings.c_iflag |= IGNPAR; // ignore parity errors
	newSettings.c_oflag &= ~OPOST;

	// non-canonical mode: read() blocks until at least one byte is available
	newSettings.c_cc[VMIN]  = 1;
	newSettings.c_cc[VTIME] = 0;

	// empty device buffer
	tcflush(m_fd, TCIFLUSH);

	// activate new settings of serial device
	tcsetattr(m_fd, TCSAFLUSH, &newSettings);

	// set serial device into blocking mode
	fcntl(m_fd, F_SETFL, fcntl(m_fd, F_GETFL) & ~O_NONBLOCK);

	m_open = true;
	return RESULT_OK;
}

void DeviceSerial::closeDevice()
{
	if (m_open == true) {
		// empty device buffer
		tcflush(m_fd, TCIOFLUSH);

		// activate old settings of serial device
		tcsetattr(m_fd, TCSANOW, &m_oldSettings);

		// close file descriptor from serial device
		close(m_fd);

		m_fd = -1;
		m_open = false;
	}
}


result_t DeviceNetwork::openDevice(const string deviceName, const bool noDeviceCheck)
{
	m_noDeviceCheck = noDeviceCheck;

	struct sockaddr_in sock;
	char* hostport;
	int ret;

	m_open = false;

	memset((char*) &sock, 0, sizeof(sock));

	hostport = strdup(deviceName.c_str());
	char* host = strtok(hostport, ":");
	char* port = strtok(NULL, ":");

	if (inet_addr(host) == INADDR_NONE) {
		struct hostent* he;

		he = gethostbyname(host);
		if (he == NULL)
			return RESULT_ERR_NOTFOUND;

		memcpy(&sock.sin_addr, he->h_addr_list[0], he->h_length);
	} else {
		ret = inet_aton(host, &sock.sin_addr);
		if (ret == 0)
			return RESULT_ERR_NOTFOUND;
	}

	sock.sin_family = AF_INET;
	sock.sin_port = htons(strtol(port, NULL, 10));

	m_fd = socket(AF_INET, SOCK_STREAM, 0);
	if (m_fd < 0)
		return RESULT_ERR_GENERIC_IO;

	ret = connect(m_fd, (struct sockaddr*) &sock, sizeof(sock));
	if (ret < 0)
		return RESULT_ERR_GENERIC_IO;

	free(hostport);
	m_open = true;

	return RESULT_OK;
}

void DeviceNetwork::closeDevice()
{
	if (m_open == true) {
		// close file descriptor from network device
		close(m_fd);

		m_fd = -1;
		m_open = false;
	}
}


Port::Port(const string deviceName, const bool noDeviceCheck,
		const bool logRaw, void (*logRawFunc)(const unsigned char byte, bool received),
		const bool dumpRaw, const char* dumpRawFile, const long dumpRawMaxSize)
	: m_deviceName(deviceName), m_noDeviceCheck(noDeviceCheck),
	  m_logRaw(logRaw), m_logRawFunc(logRawFunc),
	  m_dumpRawFile(dumpRawFile), m_dumpRawMaxSize(dumpRawMaxSize)
{
	m_device = NULL;

	if (strchr(deviceName.c_str(), '/') == NULL &&
	    strchr(deviceName.c_str(), ':') != NULL)
		setType(dt_network);
	else
		setType(dt_serial);

	m_dumpRaw = false;

	setDumpRaw(dumpRaw); // open fstream if necessary
}

unsigned char Port::byte()
{
	unsigned char byte = m_device->getByte();

	if (m_logRaw == true && m_logRawFunc != NULL)
		(*m_logRawFunc)(byte, true);

	if (m_dumpRaw == true && m_dumpRawStream.is_open() == true) {
		m_dumpRawStream.write((char*)&byte, 1);

		if (m_dumpRawStream.tellp() >= m_dumpRawMaxSize * 1024) {
			string oldfile = m_dumpRawFile + ".old";
			if (rename(m_dumpRawFile.c_str(), oldfile.c_str()) == 0) {
				m_dumpRawStream.close();
				m_dumpRawStream.open(m_dumpRawFile.c_str(), ios::out | ios::binary | ios::app);
			}
		}
	}

	return byte;
}

void Port::setDumpRaw(bool dumpRaw)
{
	if (dumpRaw == m_dumpRaw)
		return;

	m_dumpRaw = dumpRaw;

	if (dumpRaw == false)
		m_dumpRawStream.close();
	else
		m_dumpRawStream.open(m_dumpRawFile.c_str(), ios::out | ios::binary | ios::app);
}

void Port::setDumpRawFile(const string& dumpFile) {
	if (dumpFile == m_dumpRawFile)
		return;

	m_dumpRawStream.close();
	m_dumpRawFile = dumpFile;

	if (m_dumpRaw == true)
		m_dumpRawStream.open(m_dumpRawFile.c_str(), ios::out | ios::binary | ios::app);
}

void Port::setType(const DeviceType type)
{
	if (m_device != NULL)
		delete m_device;

	switch (type) {
	case dt_serial:
		m_device = new DeviceSerial();
		break;
	case dt_network:
		m_device = new DeviceNetwork();
		break;
	};
};
<|MERGE_RESOLUTION|>--- conflicted
+++ resolved
@@ -153,11 +153,7 @@
 	// open file descriptor
 	m_fd = open(deviceName.c_str(), O_RDWR | O_NOCTTY);
 
-<<<<<<< HEAD
-	if (m_fd < 0)
-=======
 	if (m_fd < 0 || isatty(m_fd) == 0)
->>>>>>> a5821dca
 		return RESULT_ERR_NOTFOUND;
 
 	// save current settings
