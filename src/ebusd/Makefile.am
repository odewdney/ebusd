--- conflicted
+++ resolved
@@ -16,12 +16,8 @@
 
 ebusd_LDADD = $(top_srcdir)/src/lib/utils/libutils.a \
               $(top_srcdir)/src/lib/ebus/libebus.a \
-<<<<<<< HEAD
-	      -lpthread -lrt
-=======
 	      -lpthread
 	      -lrt
->>>>>>> a5821dca
 
 distclean-local:
 	-rm -f Makefile.in
